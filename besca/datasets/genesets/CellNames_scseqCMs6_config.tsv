Term	Parent	Cutoff	Order
Bcell	Blymphocyte	1.75	1.5
Fibroblast	None	2.75	2
Endothelial	None	2.5	3
Epithelial	None	2.5	4
Granulocyte	Myeloid	1	21
MelMelanoma	None	2	60
MemBcell	Bcell	1.5	8
Myeloid	Hematopoietic	0.1	12.5
NKcell	Hematopoietic	2	16
NaiBcell	Bcell	1.5	11
Neutrophil	Granulocyte	1.5	12
Plasma	Blymphocyte	1	25
CD4Tcell	Tcell	0.25	15
CD8Tcell	Tcell	1	14
Tcell	Hematopoietic	2.25	10
CD8Tcell_IL7Rmax	CD8Tcell	4	17
CD4Tcell_IL7Rmax	CD4Tcell	4	17.5
RegTcell	CD4Tcell	0.5	18
cDC1	cDC	1	19
cDC2	cDC	1	20.5
cDC	Myeloid	1	22
NClassMonocyte	Myeloid	1.5	48
pDC	Myeloid	1	23
Hematopoietic	None	0.75	79
Blymphocyte	Hematopoietic	1.5	9
CD56dimNK	NKcell	1.5	26
CD56brightNK	NKcell	1.5	27
NaiCD4Tcell	CD4Tcell	3.75	28
NaiCD8Tcell	CD8Tcell	4	29
ProlifCD8Tcell	CD8Tcell	2	30
ProlifCD4Tcell	CD4Tcell	2	31
ProlifBcell	Bcell	2	31.5
CMCD4Tcell	CD4Tcell	1.5	32
EMCD8Tcell	CD8Tcell	2	40
EMCD4Tcell	CD4Tcell	2	39
ClassMonocyte	Myeloid	1.75	22.5
Macrophage_MARCO	Macrophage	1	19.5
NKTcell	Tcell	2	50
gdTcell	Tcell	1.5	38
CytotoxCD4Tcell	CD4Tcell	3	34
CytotoxCD8Tcell	CD8Tcell	3	33
ExhCD8Tcell	CD8Tcell	2	41
cDC_CCR7	cDC	1	42
Langerhans	cDC	1	43
Macrophage_MSR1	Macrophage	1	44
Macrophage_CXCL9	Macrophage	1	45
Monocyte	Myeloid	1	85
ExhBcell	Bcell	1	47
Macrophage	Myeloid	0.4	35
Hepatocyte	None	3	51
Erythrocyte	None	1	5
AlphaPancreatic	Enteroendocrine	2	62
BetaPancreatic	Enteroendocrine	2	61
DeltaPancreatic	Enteroendocrine	1	63
PPcell	Enteroendocrine	2	60.5
PancreaticDuctal	Epithelial	0.5	65
PancreaticAcinar	Epithelial	4	58.5
EpsilonPancreatic	Enteroendocrine	1	67
PancStellate	Fibroblast	3	68
Cholangiocyte	Epithelial	2	69
TAmplifying	Epithelial	1	70
EntericGlial	Glial	1	71
Enterocyte	Epithelial	1	72
Enteroendocrine	Epithelial	1.5	50.5
Goblet	Epithelial	1	74
Paneth	Epithelial	1	75
Brush	Epithelial	3	76
Adipocyte	None	1	78
Chondrocyte	None	1	86
HematoMultipotentPC	Hematopoietic	1	80
HematoStem	None	2	20
Basophil	HematoMultipotentPC	1	82
CommonLymphoidPC	Hematopoietic	2.5	10.5
ProBcell	Blymphocyte	2.5	7
ImmaturecDC	cDC	1	84
Schwann	None	2	85
Glial	None	2	86
InnateLymphoid	Hematopoietic	1	87
HEVEndothelial	Endothelial	1	88
VesselEndothelial	Endothelial	1	89
Pericyte	Fibroblast	1.5	1.75
Myofibroblast	Fibroblast	1	91
InflamFibroblast	Fibroblast	2.5	92
InflamMonocyte	Monocyte	1	93
Neural	None	1	60.5
FollicularBcell	Bcell	1	95
GermCenterBcell	Bcell	1	96
ImmatureEnterocyte	Epithelial	2	60.6
ImmatureGoblet	Epithelial	2	60.7
EnterocytePC	Epithelial	2	60.8
<<<<<<< HEAD
EpithelialStem	Epithelial	1	100
=======
EpithelialStem	Epithelial	2	100
>>>>>>> d642c707
IgAPlasma	Plasma	1.75	102
IgGPlasma	Plasma	2.5	101
IgMPlasma	Plasma	2.5	103
ILC1	InnateLymphoid	3	104
ILC3	InnateLymphoid	2	105
ActTcell	Tcell	2	106
NaiTcell	Tcell	1	107
McellGut	Epithelial	2	60.9
Mast	Myeloid	2.5	50.5
ColorectalCancer	None	2	110<|MERGE_RESOLUTION|>--- conflicted
+++ resolved
@@ -89,11 +89,7 @@
 ImmatureEnterocyte	Epithelial	2	60.6
 ImmatureGoblet	Epithelial	2	60.7
 EnterocytePC	Epithelial	2	60.8
-<<<<<<< HEAD
-EpithelialStem	Epithelial	1	100
-=======
 EpithelialStem	Epithelial	2	100
->>>>>>> d642c707
 IgAPlasma	Plasma	1.75	102
 IgGPlasma	Plasma	2.5	101
 IgMPlasma	Plasma	2.5	103
