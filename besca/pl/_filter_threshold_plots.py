import numpy as np
import pandas as pd
import matplotlib.pyplot as plt
import os
import sys
import anndata
from ..datasets._mito import get_mito_genes

def kp_genes (adata,
              threshold = 0,
              min_genes = 100,
              ax = None):
    """visualize the minimum gene per cell threshold.

    Generates a "knee-plot" to visualize the chosen threshold for the minimum number of genes that a cell expresses to validate if this is a good threshold.

    Parameters
    ----------
    adata: :class:`~anndata.AnnData`
        The annotated data matrix.
    threshold: `int` | default = 0
        integer value that defines the minimum expression threshold for a gene to be defined as expressed. Default value is 0.
    min_genes: `int` | default = 100
        visualize the chosen minimum gene threshold (default is set to 100)
    ax: `axes` | default = None
        pass the axes class to which your figure should be added

    Returns
    -------
    None
        Figure is displayed

    Example
    -------

    Generate a "knee-plot" for a minimum of 600 expressed genes per cell for an example dataset.

    >>> import besca as bc
    >>> import matplotlib.pyplot as plt
    >>> adata = bc.datasets.pbmc3k_raw()
    >>> min_genes = 600
    >>> fig, ax1 = plt.subplots(1)
    >>> bc.pl.kp_genes(adata, min_genes = min_genes, ax = ax1)

    .. plot::

        >>> import besca as bc
        >>> import matplotlib.pyplot as plt
        >>> adata = bc.datasets.pbmc3k_raw()
        >>> min_genes = 600
        >>> fig, ax1 = plt.subplots(1)
        >>> bc.pl.kp_genes(adata, min_genes = min_genes, ax = ax1)

    """
    nbr_cells = adata.shape[0]
    ax = ax or plt.gca()

    ax.plot(-np.sort(-np.array(np.sum(adata.X>threshold,axis=1).T)[0]));
    ax.set_yscale('log',basey=10);
    ax.set_xscale('log',basex=10);
    ax.set_ylabel("Number of expressed genes");
    ax.set_xlabel("Cells");
    ax.set_title('Expressed genes [count > ' +  str(threshold) + ']');
    ax.hlines(min_genes,xmin=0,xmax=nbr_cells * 1.3,color="red",linestyles="dotted");

    return(None)



def kp_counts(adata,
               min_counts=200,
               ax=None):
    """visualize the minimum UMI counts per cell threshold.

    this function generates a knee-plot visualizing a given min_counts cutoff when given an adata object

    Parameters
    ----------
    adata: :class:`~anndata.AnnData`
        The annotated data matrix.
    min_counts: `int` | default = 200
        visualize the chosen minimum UMI counts threshold
    ax: `axes` | default = None
        pass the axes class to which your figure should be added

    Returns
    -------
    None
        figure is displayed


    Example
    -------

    Generate a "knee-plot" for a minimum of 600 UMI counts per cell for an example dataset.

    >>> import besca as bc
    >>> import matplotlib.pyplot as plt
    >>> adata = bc.datasets.pbmc3k_raw()
    >>> min_counts = 600
    >>> fig, ax1 = plt.subplots(1)
    >>> bc.pl.kp_counts(adata, min_counts = min_counts, ax = ax1)

    .. plot::

        >>> import besca as bc
        >>> import matplotlib.pyplot as plt
        >>> adata = bc.datasets.pbmc3k_raw()
        >>> min_counts = 600
        >>> fig, ax1 = plt.subplots(1)
        >>> bc.pl.kp_counts(adata, min_counts = min_counts, ax = ax1)

    """
    nbr_cells = adata.shape[0]
    ax = ax or plt.gca()

    ax.plot(-np.sort(-np.array(adata.X.sum(axis=1).T)[0]))
    ax.set_yscale('log',basey=10)
    ax.set_xscale('log',basex=10)
    ax.set_ylabel("Number of UMI counts")
    ax.set_xlabel("Cells")
    ax.set_title('Counts per cell')
    ax.hlines(min_counts, xmin=0, xmax=nbr_cells*1.3, color="red", linestyles="dotted")

    return(None)


def kp_cells (adata,
              threshold= 0,
              min_cells = 2,
              ax = None):

    """visualize the minimum number of cells expressing a gene threshold.

    This function generates a "knee-plot" visualizing a given min_cells cutoff when given an adata object.
    Threshold sets the value above which a gene is defined as being expressed. All of the genes to the right
    of the red vertical line would no longer be included in the dataset if you choose to filter with the shown
    parameter.

    Parameters
    ----------
    adata: :class:`~anndata.AnnData`
        The annotated data matrix.
    threshold: `int` | default = 0
        integer value that defines the minimum expression threshold above which a gene to be defined as expressed. Default value is 0.
    min_cells: `int` | default = 2
        visualize the chosen minimum number of cells that need to express a gene threshold
    ax: `axes` | default = None
        pass the axes class to which your figure should be added

    Returns
    -------
    None
        Figure is displayed

    Example
    -------

    Generates a "knee-plot" for a the minimum number of cells expressing a gene in a given dataset.

    >>> import besca as bc
    >>> import matplotlib.pyplot as plt
    >>> adata = bc.datasets.pbmc3k_raw()
    >>> min_cells = 2
    >>> fig, ax1 = plt.subplots(1)
    >>> bc.pl.kp_cells(adata, min_cells = min_cells, ax = ax1)

    .. plot::

        >>> import besca as bc
        >>> import matplotlib.pyplot as plt
        >>> adata = bc.datasets.pbmc3k_raw()
        >>> min_cells= 2
        >>> fig, ax1 = plt.subplots(1)
        >>> bc.pl.kp_cells(adata, min_cells = min_cells, ax = ax1)


    """
    nbr_cells = adata.shape[0]

    ax = ax or plt.gca()

    ax.plot(-np.sort(-np.array(np.sum(adata.X > threshold, axis = 0))[0]));
    ax.set_yscale("log", basey = 10);
    ax.set_xscale("log", basex = 10);
    ax.set_xlabel("genes");
    ax.set_ylabel("number of cells expressing a gene");
    ax.set_title("Cells that express a gene [count > " + str(threshold) + ']');

    cutoff = np.sum(-np.sort(-np.array(np.sum(adata.X > threshold, axis = 0))) > min_cells)
    ax.vlines(cutoff, 0, nbr_cells*1.05, color = "red", linestyle = "dotted");

    return(None)


def max_counts (adata,
                max_counts = 10000,
                ax = None):
    """visualize maximum UMI counts per cell threshold.

    this function generates a knee-plot visualizing a given min_cells cutoff when given an adata object

    Parameters
    ----------
    adata: :class:`~anndata.AnnData`
        The annotated data matrix.
    max_counts: `int` | default = 10000
        visualize the chosen maximum UMI counts cutoff
    ax: `axes` | default = None
        pass the axes class to which your figure should be added

    Returns
    -------
    None
        Figure is displayed

    Example
    -------

    Generates a "knee-plot" for a maximum UMI count of 6500 for the example dataset.

    >>> import besca as bc
    >>> import matplotlib.pyplot as plt
    >>> adata = bc.datasets.pbmc3k_raw()
    >>> max_counts = 6500
    >>> fig, ax1 = plt.subplots(1)
    >>> bc.pl.max_counts(adata, max_counts = max_counts, ax = ax1)

    .. plot::

        >>> import besca as bc
        >>> import matplotlib.pyplot as plt
        >>> adata = bc.datasets.pbmc3k_raw()
        >>> max_counts = 6500
        >>> fig, ax1 = plt.subplots(1)
        >>> bc.pl.max_counts(adata, max_counts = max_counts, ax = ax1)

    """
<<<<<<< HEAD
    if adata.obs.get('n_counts') is None:
=======
    if adata.obs.get('n_counts') is not None and adata.obs.get('n_genes')is not None:
        x=adata.obs.get('n_counts').tolist()
        y=adata.obs.get('n_genes').tolist()

        data_plot = pd.DataFrame({'n_counts':x, 'n_genes':y})
        min_genes = 100

        ax = ax or plt.gca()

        ax.scatter(data=data_plot, x = 'n_counts', y='n_genes', alpha = 0.4, s = 0.5, rasterized = True);
        ax.vlines(max_counts, min_genes, max(y), color = "red", linestyle = "dotted");
        ax.set_xlabel("n_counts");
        ax.set_ylabel("n_genes");
        ax.set_title('max counts cutoff');

        return(None)
    else:
>>>>>>> 35f0edda
        adata.obs['n_counts'] = adata.X.sum(axis=1)
    if adata.obs.get('n_genes') is None:
        adata.obs['n_genes'] = np.sum(adata.X > 0, axis = 1)

    x=adata.obs.get('n_counts').tolist()
    y=adata.obs.get('n_genes').tolist()

    data_plot = pd.DataFrame({'n_counts':x, 'n_genes':y})
    min_genes = 100

<<<<<<< HEAD
    ax = ax or plt.gca()
=======
        ax.scatter(data=data_plot, x = 'n_counts', y='n_genes', alpha = 0.4, s = 0.5, rasterized = True);
        ax.vlines(max_counts, min_genes, max(y), color = "red", linestyle = "dotted");
        ax.set_xlabel("n_counts");
        ax.set_ylabel("n_genes");
        ax.set_title('max counts cutoff');
>>>>>>> 35f0edda

    ax.scatter(data=data_plot, x = 'n_counts', y='n_genes', alpha = 0.4, s = 0.5);
    ax.vlines(max_counts, min_genes, max(y), color = "red", linestyle = "dotted");
    ax.set_xlabel("n_counts");
    ax.set_ylabel("n_genes");
    ax.set_title('max counts cutoff');

    return(None)

def max_genes (adata,
               max_genes = 5000,
               ax = None):
    """visualize maximum number of genes per cell threshold.

    this function generates a knee-plot visualizing a given min_cells cutoff when given an adata object

    Parameters
    ----------
    adata: :class:`~anndata.AnnData`
        The annotated data matrix.
    max_genes: `int` | default = 5000
        visualize the chosen maximum gene number cutoff
    ax: `axes` | default = None
        pass the axes class to which your figure should be added

    Returns
    -------
    None
        Figure is displayed
    """
<<<<<<< HEAD
    if adata.obs.get('n_counts') is None:
=======
    if adata.obs.get('n_counts') is not None and adata.obs.get('n_genes')is not None:
        x=adata.obs.get('n_counts').tolist()
        y=adata.obs.get('n_genes').tolist()

        data_plot = pd.DataFrame({'n_counts':x, 'n_genes':y})
        min_UMI = 200

        ax = ax or plt.gca()

        ax.scatter(data=data_plot, x = 'n_counts', y='n_genes', alpha = 0.4, s = 0.5, rasterized = True);
        ax.hlines(max_genes, min_UMI, max(x), color = "red", linestyle = "dotted");
        ax.set_xlabel("n_counts");
        ax.set_ylabel("n_genes");
        ax.set_title('max gene cutoff');

        return(None)

    else:
>>>>>>> 35f0edda
        adata.obs['n_counts'] = adata.X.sum(axis=1)

    if adata.obs.get('n_genes') is None:
        adata.obs['n_genes'] = np.sum(adata.X > 0, axis = 1)

    x=adata.obs.get('n_counts').tolist()
    y=adata.obs.get('n_genes').tolist()

    data_plot = pd.DataFrame({'n_counts':x, 'n_genes':y})
    min_UMI = 200

    ax = ax or plt.gca()

<<<<<<< HEAD
    ax.scatter(data=data_plot, x = 'n_counts', y='n_genes', alpha = 0.4, s = 0.5);
    ax.hlines(max_genes, min_UMI, max(x), color = "red", linestyle = "dotted");
    ax.set_xlabel("n_counts");
    ax.set_ylabel("n_genes");
    ax.set_title('Filtering by the maximum gene count');
=======
        ax.scatter(data=data_plot, x = 'n_counts', y='n_genes', alpha = 0.4, s = 0.5, rasterized = True);
        ax.hlines(max_genes, min_UMI, max(x), color = "red", linestyle = "dotted");
        ax.set_xlabel("n_counts");
        ax.set_ylabel("n_genes");
        ax.set_title('max gene cutoff');
>>>>>>> 35f0edda

    return(None)


def max_mito (adata,
              max_mito = 0.05,
              annotation_type = 'SYMBOL',
              species = 'human',
              copy = False,
              ax = None):
    """visulize maximum mitochondrial gene percentage threshold.

    this function generates a knee-plot visualizing a given min_cells cutoff when given an adata object

    Parameters
    ----------
    adata: :class:`~anndata.AnnData`
        The annotated data matrix.
    threshold: `int` | default = 0
        integer value that defines the minimum expression threshold for a gene to be defined as expressed. Default value is 1.
    min_cells: `int` | default = 2
        visualize the chosen minimum number of cells that need to express a gene threshold
    ax: `axes` | default = None
        pass the axes class to which your figure should be added

    Returns
    -------
    None
        Figure is displayed

    """

    if adata.obs.get('percent_mito') is not None and adata.obs.get('n_counts')is not None:
        #generate data for plot
        x=adata.obs.get('n_counts').tolist()
        z=adata.obs.get('percent_mito').tolist()

        data_plot = pd.DataFrame({'n_counts':x, 'percent_mito':z})

        #generate plot with cutoff
        ax = ax or plt.gca()

        ax.scatter(data=data_plot, x = 'n_counts', y='percent_mito', alpha = 0.2, s = 0.3, rasterized = True);
        ax.set_xlabel("n_counts");
        ax.set_ylabel("percent_mito");
        ax.set_title('Mitochondrial gene content');
        ax.hlines(max_mito, 0, max(x), color = "red", linestyle = "dotted");

        return(None)

    elif annotation_type == 'SYMBOL':
        if species == 'human':

            # Extract mitochondrial genes
            mito_genes = [name for name in adata.var_names if name.startswith('MT-')]

            # for each cell compute fraction of counts in mito genes vs. all genes
            print('adding percent mitochondrial genes to dataframe for species human')
            adata.obs['percent_mito'] = np.sum(adata[:, mito_genes].X, axis=1).A1 / np.sum(adata.X, axis=1).A1

            #generate data for plot
            x=adata.obs.get('n_counts').tolist()
            z=adata.obs.get('percent_mito').tolist()

            data_plot = pd.DataFrame({'n_counts':x, 'percent_mito':z})

            #generate plot with cutoff
            ax = ax or plt.gca()

            ax.scatter(data=data_plot, x = 'n_counts', y='percent_mito', alpha = 0.2, s = 0.3, rasterized = True);
            ax.set_xlabel("n_counts");
            ax.set_ylabel("percent_mito");
            ax.set_title('mitochondrial gene content in dataset before filtering');
            ax.hlines(max_mito, 0, max(x), color = "red", linestyle = "dotted");

            if copy == True:
                return(adata)
            else:
                return(None)

        elif species == 'mouse':
            # Extract mitochondrial genes
            mito_genes = [name for name in adata.var_names if name.startswith('mt-')]

            # for each cell compute fraction of counts in mito genes vs. all genes
            print('adding percent mitochondrial genes to dataframe for species mouse')
            adata.obs['percent_mito'] = np.sum(adata[:, mito_genes].X, axis=1).A1 / np.sum(adata.X, axis=1).A1

            #generate data for plot
            x=adata.obs.get('n_counts').tolist()
            z=adata.obs.get('percent_mito').tolist()

            data_plot = pd.DataFrame({'n_counts':x, 'percent_mito':z})

            #generate plot with cutoff
            ax = ax or plt.gca()

            ax.scatter(data=data_plot, x = 'n_counts', y='percent_mito', alpha = 0.2, s = 0.3, rasterized = True);
            ax.set_xlabel("n_counts");
            ax.set_ylabel("percent_mito");
            ax.set_title('mitochondrial gene content in dataset before filtering');
            ax.hlines(max_mito, 0, max(x), color = "red", linestyle = "dotted");

            if copy == True:
                return(adata)
            else:
                return(None)
        else:
            sys.exit('currently only supports the species mouse and human. Please add implementation for additional species to besca.')

    elif annotation_type == 'ENSEMBL':

        #read in reference mito file
        mito_list = get_mito_genes(species)
        mito_genes = [name for name in adata.var_names if name in mito_list] # ensembl

        # for each cell compute fraction of counts in mito genes vs. all genes
        # the `.A1` is only necessary, as X is sparse - it transform to a dense array after summing
        adata.obs['percent_mito'] = np.sum(adata[:, mito_genes].X, axis=1).A1 / np.sum(adata.X, axis=1).A1
        # add the total counts per cell as observations-annotation to adata
        adata.obs['n_counts'] = adata.X.sum(axis=1).A1

        #generate data for plot
        x=adata.obs.get('n_counts').tolist()
        z=adata.obs.get('percent_mito').tolist()

        data_plot = pd.DataFrame({'n_counts':x, 'percent_mito':z})

        #generate plot with cutoff
        ax = ax or plt.gca()
        ax.scatter(data=data_plot, x = 'n_counts', y='percent_mito', alpha = 0.2, s = 0.3, rasterized = True)
        ax.set_xlabel("n_counts")
        ax.set_ylabel("percent_mito")
        ax.set_title('mitochondrial gene content in dataset before filtering')
        ax.hlines(max_mito, 0, max(x), color = "red", linestyle = "dotted")

        if copy == True:
            return(adata)
        else:
            return(None)

    else:
        print('Calculating "percent_mito" and "n_genes" is currently only implemented for either SYMBOL gene symbols or ENSEMBL gene IDs.')
        print('Please supply an adata object where adata.obs contains these values already.')<|MERGE_RESOLUTION|>--- conflicted
+++ resolved
@@ -236,27 +236,7 @@
         >>> bc.pl.max_counts(adata, max_counts = max_counts, ax = ax1)
 
     """
-<<<<<<< HEAD
     if adata.obs.get('n_counts') is None:
-=======
-    if adata.obs.get('n_counts') is not None and adata.obs.get('n_genes')is not None:
-        x=adata.obs.get('n_counts').tolist()
-        y=adata.obs.get('n_genes').tolist()
-
-        data_plot = pd.DataFrame({'n_counts':x, 'n_genes':y})
-        min_genes = 100
-
-        ax = ax or plt.gca()
-
-        ax.scatter(data=data_plot, x = 'n_counts', y='n_genes', alpha = 0.4, s = 0.5, rasterized = True);
-        ax.vlines(max_counts, min_genes, max(y), color = "red", linestyle = "dotted");
-        ax.set_xlabel("n_counts");
-        ax.set_ylabel("n_genes");
-        ax.set_title('max counts cutoff');
-
-        return(None)
-    else:
->>>>>>> 35f0edda
         adata.obs['n_counts'] = adata.X.sum(axis=1)
     if adata.obs.get('n_genes') is None:
         adata.obs['n_genes'] = np.sum(adata.X > 0, axis = 1)
@@ -267,17 +247,10 @@
     data_plot = pd.DataFrame({'n_counts':x, 'n_genes':y})
     min_genes = 100
 
-<<<<<<< HEAD
+
     ax = ax or plt.gca()
-=======
-        ax.scatter(data=data_plot, x = 'n_counts', y='n_genes', alpha = 0.4, s = 0.5, rasterized = True);
-        ax.vlines(max_counts, min_genes, max(y), color = "red", linestyle = "dotted");
-        ax.set_xlabel("n_counts");
-        ax.set_ylabel("n_genes");
-        ax.set_title('max counts cutoff');
->>>>>>> 35f0edda
-
-    ax.scatter(data=data_plot, x = 'n_counts', y='n_genes', alpha = 0.4, s = 0.5);
+
+    ax.scatter(data=data_plot, x = 'n_counts', y='n_genes', alpha = 0.4, s = 0.5, rasterized = True);
     ax.vlines(max_counts, min_genes, max(y), color = "red", linestyle = "dotted");
     ax.set_xlabel("n_counts");
     ax.set_ylabel("n_genes");
@@ -306,28 +279,8 @@
     None
         Figure is displayed
     """
-<<<<<<< HEAD
+
     if adata.obs.get('n_counts') is None:
-=======
-    if adata.obs.get('n_counts') is not None and adata.obs.get('n_genes')is not None:
-        x=adata.obs.get('n_counts').tolist()
-        y=adata.obs.get('n_genes').tolist()
-
-        data_plot = pd.DataFrame({'n_counts':x, 'n_genes':y})
-        min_UMI = 200
-
-        ax = ax or plt.gca()
-
-        ax.scatter(data=data_plot, x = 'n_counts', y='n_genes', alpha = 0.4, s = 0.5, rasterized = True);
-        ax.hlines(max_genes, min_UMI, max(x), color = "red", linestyle = "dotted");
-        ax.set_xlabel("n_counts");
-        ax.set_ylabel("n_genes");
-        ax.set_title('max gene cutoff');
-
-        return(None)
-
-    else:
->>>>>>> 35f0edda
         adata.obs['n_counts'] = adata.X.sum(axis=1)
 
     if adata.obs.get('n_genes') is None:
@@ -341,19 +294,11 @@
 
     ax = ax or plt.gca()
 
-<<<<<<< HEAD
-    ax.scatter(data=data_plot, x = 'n_counts', y='n_genes', alpha = 0.4, s = 0.5);
-    ax.hlines(max_genes, min_UMI, max(x), color = "red", linestyle = "dotted");
-    ax.set_xlabel("n_counts");
-    ax.set_ylabel("n_genes");
-    ax.set_title('Filtering by the maximum gene count');
-=======
-        ax.scatter(data=data_plot, x = 'n_counts', y='n_genes', alpha = 0.4, s = 0.5, rasterized = True);
-        ax.hlines(max_genes, min_UMI, max(x), color = "red", linestyle = "dotted");
-        ax.set_xlabel("n_counts");
-        ax.set_ylabel("n_genes");
-        ax.set_title('max gene cutoff');
->>>>>>> 35f0edda
+    ax.scatter(data=data_plot, x = 'n_counts', y='n_genes', alpha = 0.4, s = 0.5, rasterized = True)
+    ax.hlines(max_genes, min_UMI, max(x), color = "red", linestyle = "dotted")
+    ax.set_xlabel("n_counts")
+    ax.set_ylabel("n_genes")
+    ax.set_title('Filtering by the maximum gene count')
 
     return(None)
 
