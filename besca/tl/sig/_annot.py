--- conflicted
+++ resolved
@@ -67,23 +67,14 @@
     panda.DataFrame
         a dataframe of -10logpValues per cluster and signature
     """
-<<<<<<< HEAD
     ids = set(f.iloc[:, 2:len(f.columns)])
-    mypFrame = DataFrame(index=mymarkers.keys(), columns=ids)
+    mypFrame = DataFrame(index=mymarkers.keys(), columns=list(ids))
     for key, value in mymarkers.items():
-        for i in ids:
+        for i in list(ids):
             mypFrame.loc[key, i] = -10*log(
                 mannwhitneyu(x=f.loc[f['Description'].isin(value), :][i],
                              y=f[i], alternative='greater').pvalue
             )
-=======
-    ids = set(f.iloc[:,2:len(f.columns)])
-    mypFrame = DataFrame(index=mymarkers.keys(), columns=list(ids))
-    for key, value in mymarkers.items():
-        for i in list(ids):
-            mypFrame.loc[key,i] = -10*log(mannwhitneyu(x=f.loc[f['Description'].isin(value),:][i], 
-                     y=f[i],alternative='greater').pvalue)
->>>>>>> 29f3ed12
     return(mypFrame)
 
 
