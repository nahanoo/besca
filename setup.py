--- conflicted
+++ resolved
@@ -3,40 +3,21 @@
 with open("README.md", "r") as fh:
     long_description = fh.read()
 
-<<<<<<< HEAD
 setuptools.setup(
     name="besca", # Replace with your own username
     version="2.1",
     description="collection of BEDA internal python functions for analysing single cell RNAseq data",
     long_description= 'please view https://pages.github.roche.com/BEDA/besca/',
     author='BEDA community',
+    license='GPLv3',
     author_email='alice.julien-laferriere@roche.com',
-    url='https://github.roche.com/BEDA/besca',
+    url='https://github.com/bedapub/besca',
     packages=setuptools.find_packages(),
     package_data={'besca.datasets.data':['*.h5ad'], 'besca.st':['*.css'],\
         'besca.datasets.mito_files':['*.tsv'], 'besca.export':['reformat']},
     classifiers=[
         'Development Status :: Release 2.1 (Scanpy 1.4.1)',
         'Programming Language :: Python :: 3.7.1'
+        'License :: GPLv3'
     ]
-    )
-=======
-setup(name='besca',
-        version='2.1',
-        description='collection of BEDA internal python functions for analysing single cell RNAseq data',
-        long_description= 'please view https://pages.github.com/bedapub/besca/',
-        classifiers=[
-          'Development Status :: Release 2.1 (Scanpy 1.4.1)',
-          'Programming Language :: Python :: 3.7.1',
-          'License :: GPLv3'],
-        url='https://github.com/bedapub/besca',
-        license='GPLv3',
-        author='BEDA community',
-        author_email='alice.julien-laferriere@roche.com',
-        packages=find_packages(),
-        zip_safe=False,
-        package_data={'besca.datasets.data':['*.h5ad'], 'besca.st':['*.css'],\
-            'besca.datasets.mito_files': ['*.tsv'], 'besca.export':['reformat'],\
-            'besca.datasets.genesets':['HumanCD45p_scseqCMs6.gmt','Immune.txt']},
-        install_requires=requires)      
->>>>>>> 2176c55e
+    )